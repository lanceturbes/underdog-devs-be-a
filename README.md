# Underdog Devs

## Product Mission and Goals

Underdog Devs is a group of software developers supporting the formerly incarcerated & disadvantaged in their transition into the software industry.

## Getting Started

The base technologies are JavaScript, HTML and CSS. The frontend leverages [React](https://reactjs.org/), the backend uses [Express](https://expressjs.com/) and [PostgreSQL](https://www.postgresql.org/), the server runs on [Heroku](https://www.heroku.com/), and the authentication workflow runs on [Okta](https://developer.okta.com/okta-sdk-nodejs/jsdocs/).

### Developer Instructions

1. From the backend directory, in your terminal:
   1. Create an environment file (.env) and populate the environment variables (Migrate/Seed your local database)
   1. Make sure the `.env` is in your `.gitignore`
   1. Follow the [Lambda instructions](https://docs.labs.lambdaschool.com/api/#setup-postgres) to set up the local PostgreSQL database
   1. Download the server dependencies by running `npm install`
   1. Migrate your tables by running `npm run knex migrate:latest`
   1. Seed your tables by running `npm run knex seed:run`
   1. Start up the server by running `npm run watch:dev`
1. From the frontend directory in your terminal:
   1. Download the frontend dependencies by running `npm install`
   1. Start up the app by running `npm start`

## Database Design

[Whimsical Relational Database Design](https://whimsical.com/relationship-tables-and-api-s-backend-3TEHn4ZVYCjj6CKHua8BB8)

# Endpoints

## Status

| Method | Endpoint | Request Body | Returns                    |
| ------ | -------- | ------------ | -------------------------- |
| GET    | `/`      | -            | `{ api: "up", timestamp }` |

## User Authorization

###### Except for non-logged in features, users must be logged in to access all endpoints

| User       | Authorization                   |
| ---------- | ------------------------------- |
| SuperAdmin | `only SuperAdmin can access`    |
| Admin      | `only admin and up can access`  |
| Mentor     | `only mentor and up can access` |
|            | `Anyone has access`             |

## Profiles

###### Reference profile schema:

    {
        "user_id": "00ulzfj6nX72gu3Nh4d6",
        "email": "email@email.mail",
        "first_name":"John",
        "last_name":"Doe",
        "role_id": 3,
        "role_name": "user",
        "created_at": "2021-04-21T18:47:18.712Z",
        "updated_at": "2021-04-21T18:47:18.712Z",
        "approved": True
    }

| Method | Endpoint          | Required Request Body | Returns                          | User Auth    |
| ------ | ----------------- | --------------------- | -------------------------------- | ------------ |
| GET    | `/profiles`       | -                     | `get all profiles`               | `Admin`      |
| GET    | `/profiles/:id`   | -                     | `get profile by id`              | `Admin`      |
| POST   | `/profiles`       | `first/last, email`   | `create new profile`             |              |
| PUT    | `/profiles/:id`   | `first/last, email`   | `update a profile by profile id` |              |
| PUT    | `/profiles/roles` | `role`                | `update a profiles role`         | `Admin`      |
| DELETE | `/profiles/:id`   | -                     | `delete a profile by profile id` | `SuperAdmin` |

## Assignments - Matching Mentors and Mentees

###### Assignments schema:

    {
        "assignment_id": 1,
        "mentor_id": "7",
        "mentee_id": "10"
    }

###### Mentor's mentees schema and vice versa:

    {
        "assignment_id": 1,
        "mentee_id": "10",
        "email": "llama0010@maildrop.cc",
        "first_name": "User",
        "last_name": "10",
        "role_id": 4,
        "created_at": "2021-11-01T17:59:02.023Z",
        "pending": true
    }

| Method | Endpoint                      | Required Request Body      | Returns                                               | User Auth |
| ------ | ----------------------------- | -------------------------- | ----------------------------------------------------- | --------- |
| GET    | `/assignments`                | -                          | `get all assignments`                                 | `Admin`   |
| GET    | `/assignments/:assignment_id` | -                          | `get assignment by assignment id`                     | `Admin`   |
| GET    | `/assignments/mentor/:id`     | -                          | `get all the mentees a mentor has by the mentor's id` | `Admin`   |
| GET    | `/assignments/mentee/:id`     | -                          | `get all the mentors a mentee has by the mentee's id` | `Admin`   |
| GET    | `/assignments/mymentors`      | -                          | `get all the mentors the current user has`            |           |
| GET    | `/assignments/mymentees`      | -                          | `get all the mentees the current user has`            |           |
| POST   | `/assignments`                | `mentor_id`,`mentee_id`    | `create a new assignment between a mentor and mentee` | `Admin`   |
| PUT    | `/assignments/:id`            | `mentor_id` or `mentee_id` | `update a assignment by assignment id,`               | `Admin`   |
| DELETE | `/assignments/:id`            | -                          | `delete assignment by assignment_id`                  | `Admin`   |

## Meetings

###### Meetings schema:

    {
        "meeting_id": 4,
        "created_at": "2021-11-08T19:21:16.551Z",
        "updated_at": "2021-11-08T19:21:16.551Z",
        "meeting_topic": "Resume Help",
        "meeting_date": "2021-12-04",
        "meeting_time": "4pm PCT - 5pm PCT",
        "host_id": "9",
        "attendee_id": "7",
        "meeting_notes": "Remember to bring your resume"
    }

<<<<<<< HEAD
| Method | Endpoint                        | Required Request Body                                                             | Returns                                           | User Auth |
| ------ | ------------------------------- | --------------------------------------------------------------------------------- | ------------------------------------------------- | --------- |
| GET    | `/meetings`                     | -                                                                                 | `get all meetings`                                | `Admin`   |
| GET    | `/meetings/:meeting_id`         | -                                                                                 | `get meeting by meeting id`                       | `Admin`   |
| GET    | `/meetings/profile/:profile_id` | -                                                                                 | `get all the meetings a profile_id has scheduled` | `Admin`   |
| GET    | `/meetings/my-meetings`         | -                                                                                 | `get all the meetings the current user has`       |           |
| POST   | `/meetings`                     | `meeting_topic`,`meeting_date`, `meeting_time`,`host_id`,`attendee_id`,           | `create a new meeting`                            | `Mentor`  |
| PUT    | `/meetings/:meeting_id`         | `meeting_topic` or `meeting_date` or `meeting_time` or `host_id` or `attendee_id` | `update a meeting by meeting_id,`                 | `Mentor`  |
| DELETE | `/meetings/:meeting_id`         | -                                                                                 | `delete meeting by meeting_id`                    | `Mentor`  |

## Resources

###### Resources schema:

    {
        "resource_id": 1,
        "created_at": "2021-11-12T19:50:44.914Z",
        "updated_at": "2021-11-12T19:50:44.914Z",
        "resource_name": "MacBook Pro 2020",
        "category": "Computers",
        "condition": "Excellent",
        "assigned": true,
        "current_assignee": "9",
        "previous_assignee": "7",
        "monetary_value": "1000$",
        "deductible_donation": true
    }

| Method | Endpoint                  | Required Request Body                  | Returns                                    | User Auth |
| ------ | ------------------------- | -------------------------------------- | ------------------------------------------ | --------- |
| GET    | `/resources`              | -                                      | `get all resources`                        |           |
| GET    | `/resources/:resource_id` | -                                      | `get a resource by resource_id`            |           |
| POST   | `/resources`              | `resource_name`,`category`,`condition` | `add a new resource to the db`             | `Admin`   |
| PUT    | `/resources/:resource_id` | `resource_name`,`category`,`condition` | `update a resource by resource_id,`        | `Admin`   |
| DELETE | `/resources/:resource_id` | -                                      | `delete a resource by resource_id from db` | `Admin`   |

## Resource Tickets

###### Resource tickets is the management system for Mentors/Admin to communicate about a specific resource. (Requests, Recommendations, etc.)

###### Resource Ticket schema:

    {
        "resource_ticket_id": 1,
        "created_at": "2021-11-12T19:50:44.916Z",
        "updated_at": "2021-11-12T19:50:44.916Z",
        "submitted_by": "7",
        "pertains_to": "Elon Musk",
        "message": "Elon deserves to have the 2020 MacBook Pro. Of all the mentees I have, I think he has the most potential."
    }

| Method | Endpoint                                | Required Request Body | Returns                                  | User Auth |
| ------ | --------------------------------------- | --------------------- | ---------------------------------------- | --------- |
| GET    | `/resource-tickets`                     | -                     | `get all resource tickets`               | `Admin`   |
| GET    | `/resource-tickets/:resource_ticket_id` | -                     | `get a ticket by it id`                  | `Admin`   |
| GET    | `/resource-tickets/mytickets`           | -                     | `get all the current user's tickets`     |           |
| POST   | `/resource-tickets`                     | `message`             | `create a new ticket`                    | `Mentor`  |
| PUT    | `/resource-tickets/:resource_id`        | `message`             | `update a ticket by resource_ticket_id,` | `Mentor`  |
| DELETE | `/resource-tickets/:resource_id`        | -                     | `delete a ticket by resource_id from db` | `Mentor`  |
=======
| Method | Endpoint                        | Request Body                                                                      | Returns                                           |
| ------ | ------------------------------- | --------------------------------------------------------------------------------- | ------------------------------------------------- |
| GET    | `/meetings`                     | -                                                                                 | `get all meetings`                                |
| GET    | `/meetings/:meeting_id`         | -                                                                                 | `get meeting by meeting id`                       |
| GET    | `/meetings/profile/:profile_id` | -                                                                                 | `get all the meetings a profile_id has scheduled` |
| GET    | `/meetings/my-meetings`         | -                                                                                 | `get all the meetings the current user has`       |
| POST   | `/meetings`                     | `meeting_topic`,`meeting_date`, `meeting_time`,`host_id`,`attendee_id`,           | `create a new meeting`                            |
| PUT    | `/meetings/:meeting_id`         | `meeting_topic` or `meeting_date` or `meeting_time` or `host_id` or `attendee_id` | `update a meeting by meeting_id,`                 |
| DELETE | `/meetings/:meeting_id`         | -                                                                                 | `delete meeting by meeting_id`                    |

## Intakes

###### Mentor intake schema:

  {
    profile_id: '00u13oned0U8XP8Mb4x7',
    email: 'fakeemail2@gmail.com',
    location: 'Bumville, USA',
    name: 'Hotdog Jeopardy',
    current_comp: 'Amazin',
    tech_stack: 'Node.js, Axios',
    can_commit: false,
    how_commit: '1:1 sessions - Once a month',
  }

###### Mentee intake schema:

  {
    profile_id: '12',
    email: 'fakeemail1@gmail.com',
    location: 'California, USA',
    name: 'Joe Baseball',
    lives_in_us: true,
    formerly_incarcerated: true,
    list_convictions: 'coded too much',
    tech_stack: 'HTML/CSS/JS',
    experience_level: '2 years',
    your_hope: 'I want a career in coding',
    other_info: 'Not really',
  }
>>>>>>> 982e91c5
<|MERGE_RESOLUTION|>--- conflicted
+++ resolved
@@ -121,7 +121,6 @@
         "meeting_notes": "Remember to bring your resume"
     }
 
-<<<<<<< HEAD
 | Method | Endpoint                        | Required Request Body                                                             | Returns                                           | User Auth |
 | ------ | ------------------------------- | --------------------------------------------------------------------------------- | ------------------------------------------------- | --------- |
 | GET    | `/meetings`                     | -                                                                                 | `get all meetings`                                | `Admin`   |
@@ -181,16 +180,6 @@
 | POST   | `/resource-tickets`                     | `message`             | `create a new ticket`                    | `Mentor`  |
 | PUT    | `/resource-tickets/:resource_id`        | `message`             | `update a ticket by resource_ticket_id,` | `Mentor`  |
 | DELETE | `/resource-tickets/:resource_id`        | -                     | `delete a ticket by resource_id from db` | `Mentor`  |
-=======
-| Method | Endpoint                        | Request Body                                                                      | Returns                                           |
-| ------ | ------------------------------- | --------------------------------------------------------------------------------- | ------------------------------------------------- |
-| GET    | `/meetings`                     | -                                                                                 | `get all meetings`                                |
-| GET    | `/meetings/:meeting_id`         | -                                                                                 | `get meeting by meeting id`                       |
-| GET    | `/meetings/profile/:profile_id` | -                                                                                 | `get all the meetings a profile_id has scheduled` |
-| GET    | `/meetings/my-meetings`         | -                                                                                 | `get all the meetings the current user has`       |
-| POST   | `/meetings`                     | `meeting_topic`,`meeting_date`, `meeting_time`,`host_id`,`attendee_id`,           | `create a new meeting`                            |
-| PUT    | `/meetings/:meeting_id`         | `meeting_topic` or `meeting_date` or `meeting_time` or `host_id` or `attendee_id` | `update a meeting by meeting_id,`                 |
-| DELETE | `/meetings/:meeting_id`         | -                                                                                 | `delete meeting by meeting_id`                    |
 
 ## Intakes
 
@@ -222,4 +211,3 @@
     your_hope: 'I want a career in coding',
     other_info: 'Not really',
   }
->>>>>>> 982e91c5
