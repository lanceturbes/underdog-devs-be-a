const express = require('express');
const authRequired = require('../middleware/authRequired');
const Application = require('./applicationModel');
const Profile = require('../profile/profileModel');
const router = express.Router();
const jwt = require('jwt-decode');
const { adminRequired } = require('../middleware/permissionsRequired.js');
const {
  cacheSignUpData,
  validateProfile,
  checkRole,
<<<<<<< HEAD
} = require('./applicationMiddleware');
const { registerOktaUser } = require('../middleware/oktaAuth');
=======
  cacheSignUpData,
} = require('../middleware/applicationMiddleware');
>>>>>>> 2eca89fe

const { registerOktaUser } = require('../middleware/oktaAuth');

/**
 * @swagger
 * components:
 *  schemas:
 *    Application:
 *      type: object
 *      required:
 *        - position
 *        - profile_id
 *      properties:
 *        application_id:
 *          type: integer
 *          description: Unique primary key referencing the application's numeric ID
 *        position:
 *          type: integer
 *          description: Foreign key referencing a numeric role ID for an applicant's desired position
 *        profile_id:
 *          type: string
 *          description: Foreign key referencing the applicant's profile ID
 *        approved:
 *          type: boolean
 *          description: Status of whether or not an application has been approved - defaults to false
 *        created_at:
 *          type: timestamp
 *          description: Record of an application's creation time
 *      example:
 *        application_id: 1
 *        position: 4
 *        profile_id: '10'
 *        approved: false
 *        created_at: "2021-11-01T17:59:02.023Z"
 */

// get all pending application tickets

router.get('/', authRequired, adminRequired, (req, res, next) => {
  Application.getPendingTickets()
    .then((applicationList) => {
      res.status(200).json(applicationList);
    })
    .catch(next);
});

// get pending application tickets by role

router.get('/:role', authRequired, adminRequired, (req, res, next) => {
  Application.getPendingTicketsByRole(req.params.role)
    .then((applicationList) => {
      res.status(200).json(applicationList);
    })
    .catch(next);
});

// get application by profile id

router.get('/profileId/:id', validateProfile, checkRole, (req, res) => {
  res.status(200).json(req.body);
});

// create a new application for user upon completion of /mentor, /mentee signup form

router.post('/new/:role', cacheSignUpData, (req, res, next) => {
  const applicationTicket = {
    profile_id: req.body.profile_id,
    position: req.body.position,
  };
  Application.add(applicationTicket)
    .then(() => {
      res.status(201).json({ message: 'Application has been submitted' });
    })
    .catch(next);
});

// update the role_id for the profile of the applicant and update the application approved value to true

router.put('/update-role', authRequired, adminRequired, (req, res, next) => {
  const profile_id = req.body.profile_id;
  const application_id = req.body.application_id;
  const role_id = req.body.position;
  Profile.update(profile_id, { role_id: role_id })
    .then(() => {
      Application.updateTicket(application_id, { approved: true })
        .then(() => {
          res.status(202).json({
            message:
              'This application has been approved, and User role has been updated',
          });
        })
        .catch(next);
    })
    .catch(next);
});

// post the information for the mentee intake for the currently logged in user

router.post('/new-mentee', authRequired, function (req, res, next) {
  const token = req.headers.authorization;
  const User = jwt(token);
  const newMenteeIntake = req.body;
  Application.insertMenteeIntake(User.sub, newMenteeIntake)
    .then(() => {
      res.status(201).json({ message: 'Information has been submitted' });
    })
    .catch(next);
});

// post the information for the mentor intake for the currently logged in user

router.post('/new-mentor', authRequired, function (req, res, next) {
  const token = req.headers.authorization;
  const User = jwt(token);
  const newMentorIntake = req.body;
  Application.insertMentorIntake(User.sub, newMentorIntake)
    .then(() => {
      res.status(201).json({ message: 'Information has been submitted' });
    })
    .catch(next);
});

// update applicants approved status and creates new user with okta

router.put(
  '/register/:id',
  validateProfile,
  checkRole,
  registerOktaUser,
  (req, res) => {
    const application_id = req.body.application_id;
    Application.updateTicket(application_id, { approved: true }).then(() => {
      res.status(202).json({
        message:
          'This application has been approved and registration process is under way..',
      });
    });
  }
);

module.exports = router;<|MERGE_RESOLUTION|>--- conflicted
+++ resolved
@@ -9,13 +9,7 @@
   cacheSignUpData,
   validateProfile,
   checkRole,
-<<<<<<< HEAD
-} = require('./applicationMiddleware');
-const { registerOktaUser } = require('../middleware/oktaAuth');
-=======
-  cacheSignUpData,
 } = require('../middleware/applicationMiddleware');
->>>>>>> 2eca89fe
 
 const { registerOktaUser } = require('../middleware/oktaAuth');
 
